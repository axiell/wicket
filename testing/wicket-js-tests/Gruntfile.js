/*
 * Grunt.js is a task runner for JavaScript development.
 * Grunt and its plugins are installed and managed via npm, the Node.js package manager.
 * http://gruntjs.com/
 *
 * To use it:
 * 1) install node.js - http://nodejs.org/#download. This will install 'npm' (Node Package Manager) too.
 * 3) run: npm install (This will use package.json and install grunt and all dependencies)
 * 4.1) grunt jshint - checks all JavaScript files with JSHint
 * 4.2) grunt jshint:core - checks only the files in wicket-core
 * 4.3) grunt - starts the registered tasks: starting a web server and running all tests (Ajax, non-Ajax and AMD)
 */

 /*global module: true */

module.exports = function(grunt) {
	"use strict";

	var
		coreJs = [
			'../../wicket-core/src/main/java/org/apache/wicket/ajax/res/js/wicket-event-jquery.js',
			'../../wicket-core/src/main/java/org/apache/wicket/ajax/res/js/wicket-ajax-jquery-debug.js',
			'../../wicket-core/src/main/java/org/apache/wicket/ajax/res/js/wicket-ajax-jquery.js',
			"../../wicket-core/src/main/java/org/apache/wicket/markup/html/form/CheckSelector.js",
			"../../wicket-core/src/main/java/org/apache/wicket/markup/html/form/upload/MultiFileUploadField.js",
			"../../wicket-core/src/main/java/org/apache/wicket/ajax/form/AjaxFormChoiceComponentUpdatingBehavior.js",
			"../../wicket-core/src/main/java/org/apache/wicket/markup/html/pages/wicket-browser-info.js"
		],
		extensionsJs = [
			"../../wicket-extensions/src/main/java/org/apache/wicket/extensions/ajax/markup/html/form/upload/progressbar.js",
			"../../wicket-extensions/src/main/java/org/apache/wicket/extensions/markup/html/form/palette/palette.js",
			"../../wicket-extensions/src/main/java/org/apache/wicket/extensions/markup/html/tree/res/tree.js",
			"../../wicket-extensions/src/main/java/org/apache/wicket/extensions/ajax/markup/html/autocomplete/wicket-autocomplete.js",
			"../../wicket-extensions/src/main/java/org/apache/wicket/extensions/ajax/markup/html/modal/res/modal.js",
			"../../wicket-extensions/src/main/java/org/apache/wicket/extensions/markup/html/repeater/data/table/filter/wicket-filterform.js"
		],
		datetimeJs = [
			"../../wicket-datetime/src/main/java/org/apache/wicket/extensions/yui/calendar/wicket-date.js"
		],
		nativeWebSocketJs = [
			"../../wicket-native-websocket/wicket-native-websocket-core/src/main/java/org/apache/wicket/protocol/ws/api/res/js/wicket-websocket-jquery.js"
		],
		testsJs = [
			"../../wicket-core/src/test/js/ajax.js",
			"../../wicket-core/src/test/js/head.js",
			"../../wicket-core/src/test/js/form.js",
			"../../wicket-core/src/test/js/dom.js",
			"../../wicket-core/src/test/js/channels.js",
			"../../wicket-core/src/test/js/event.js",
			"../../wicket-core/src/test/js/timer.js",
			"../../wicket-core/src/test/js/amd.js"
		],
		gymTestsJs = [
			"../../wicket-examples/src/main/webapp/js-test/tests/ajax/form.js",
			"../../wicket-examples/src/main/webapp/js-test/tests/bean-validation/birthdate.js",
			"../../wicket-examples/src/main/webapp/js-test/tests/bean-validation/email.js",
			"../../wicket-examples/src/main/webapp/js-test/tests/bean-validation/name.js",
			"../../wicket-examples/src/main/webapp/js-test/tests/bean-validation/phone.js",
			"../../wicket-examples/src/main/webapp/js-test/tests/cdi/auto-conversation.js",
			"../../wicket-examples/src/main/webapp/js-test/tests/cdi/conversation.js",
			"../../wicket-examples/src/main/webapp/js-test/tests/cdi/injection.js",
			"../../wicket-examples/src/main/webapp/js-test/tests/echo.js",
			"../../wicket-examples/src/main/webapp/js-test/tests/forminput.js",
			"../../wicket-examples/src/main/webapp/js-test/tests/helloworld.js",
			"../../wicket-examples/src/main/webapp/js-test/tests/mailtemplate.js"
		],
		gruntJs = [
			"Gruntfile.js"
		];

	// Project configuration.
	grunt.initConfig({
		pkg: grunt.file.readJSON('package.json'),

		jshint: {
			core: coreJs,
			extensions: extensionsJs,
			datetime: datetimeJs,
			nativeWebSocket: nativeWebSocketJs,
			testsJs: testsJs,
			gymTestsJs: gymTestsJs,
			grunt: gruntJs,

			options: {
				"boss": true,
				"browser": true,
				"curly": true,
				"eqnull": true,
				"eqeqeq": true,
				"expr": true,
				"evil": true,
				"jquery": true,
				"latedef": true,
				"noarg": true,
				"onevar": false,
				"smarttabs": true,
				"trailing": true,
				"undef": true,
				"strict": true,
				"predef": [
					"Wicket"
				]
			}
		},

		qunit: {
			/*
			 * Runs all tests (w/ ajax).
			 * See ajax.js header for details how to setup it.
			 */
			all: {
				options: {
			        urls: [
			        	'http://localhost:38887/test/js/all.html?1.12.4',
			        	'http://localhost:38887/test/js/all.html?2.2.4',
<<<<<<< HEAD
					'http://localhost:38887/test/js/all.html?3.2.0'
=======
			        	'http://localhost:38887/test/js/all.html?3.2.0'
>>>>>>> e4922f1d
			        ]
			    }
			},

			/**
			 * Run Asynchronous module definition tests
			 */
			amd: {
				options: {
					urls: [
						'http://localhost:38887/test/js/amd.html?1.12.4',
						'http://localhost:38887/test/js/amd.html?2.2.4',
						'http://localhost:38887/test/js/amd.html?3.2.0'
					]
				}
			}
		},

		connect: {
			server: {
				options: {
					port: 38887,
//					debug: true,
					middleware: function(connect, options, middlewares) {
						middlewares.unshift(function(req, res, next) {
							if (req.url.indexOf('submitNestedForm') > 0) {
								// WICKET-5631
								req.method = 'GET';
							}
							return next();
						});

						return middlewares;
					  },
					base: '../../wicket-core/src'
				}
			}
		}
	});

	grunt.loadNpmTasks('grunt-contrib-qunit');
	grunt.loadNpmTasks('grunt-contrib-jshint');

	// This plugin provides the "connect" task - starts a web server for the Ajax tests.
	grunt.loadNpmTasks('grunt-contrib-connect');

	grunt.registerTask('default', ['jshint', 'connect', 'qunit']);
};<|MERGE_RESOLUTION|>--- conflicted
+++ resolved
@@ -113,11 +113,7 @@
 			        urls: [
 			        	'http://localhost:38887/test/js/all.html?1.12.4',
 			        	'http://localhost:38887/test/js/all.html?2.2.4',
-<<<<<<< HEAD
-					'http://localhost:38887/test/js/all.html?3.2.0'
-=======
-			        	'http://localhost:38887/test/js/all.html?3.2.0'
->>>>>>> e4922f1d
+						'http://localhost:38887/test/js/all.html?3.2.0'
 			        ]
 			    }
 			},

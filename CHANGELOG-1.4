--- conflicted
+++ resolved
@@ -1,57 +1,5 @@
 This file contains all changes done on the 1.4 version.
 
-<<<<<<< HEAD
-Release Notes - Wicket - Version 1.4.4
-
-** Bug
-    * [WICKET-625] - Wicket doesn't clean up properly when hot-deploying; hangs onto Class references.
-    * [WICKET-2080] - InjectorHolder is broken when wicket-ioc.jar is shared between multiple web applications
-    * [WICKET-2317] - Deprecated JavaDoc for org.apache.wicket.behavior.HeaderContributor
-    * [WICKET-2419] - AjaxEditableMultiLineLabel doesn't handle huge text properly
-    * [WICKET-2491] - Ajax multipart broken on mounted pages
-    * [WICKET-2518] - Application_bg.properties property file is incorrectly encoded
-    * [WICKET-2519] - 1.4.2 enclosure problem
-    * [WICKET-2534] - File Handle Leak in URLResourceStream
-    * [WICKET-2545] - NullPointerException thrown from BaseWicketTester isComponent
-    * [WICKET-2546] - DataTable does not generate "thead" tag
-    * [WICKET-2548] - MetaDataKey does not meet hashCode() contract
-    * [WICKET-2550] - DatePicker introduces a bug regarding the back button support of the browser.
-    * [WICKET-2551] - Bug in WicketTester when submitting forms
-    * [WICKET-2552] - CreditCardValidator accepts invalid inputs
-    * [WICKET-2553] - Wicket-ajax.js: Javascript error on submitting of form with wicketSubmitFormById.
-    * [WICKET-2554] - WebRequestCodingStrategy assumes that a shared resource URL should always be relative to the Wicket handler
-    * [WICKET-2567] - Images and stylesheets leave open file handles
-    * [WICKET-2568] - Unnecessary method calls in IDataProvider
-    * [WICKET-2570] - Form submitting component is not checked for being enabled during submit
-    * [WICKET-2580] - Javadoc of Component#setOutputMarkupPlaceholderTag is wrong
-    * [WICKET-2582] - org.apache.wicket.markup.html.form.Check should call Component.isEnabledInHierarchy()
-    * [WICKET-2583] - Warnings flood if incorrect credentials endered on SignInPage
-    * [WICKET-2587] - UploadProgressBar producing warning log messages incorrectly
-    * [WICKET-2589] - FeedbackPanel in FormComponentFeedbackBorder throws ConcurrentModificationException
-    * [WICKET-2593] - wicket:message can cause infinite loop in render
-
-** Improvement
-    * [WICKET-12] - open Modal Window without AjaxRequestTarget
-    * [WICKET-2326] - Text on BrowserInfoPage should be customizable
-    * [WICKET-2364] - CLONE -Make LoadableDetachableModel writable
-    * [WICKET-2531] - Open DropDownChoice null value internationalization key
-    * [WICKET-2533] - Behavior for accepted locales should fit the HTTP Specification  
-    * [WICKET-2536] - Guice 2.0 and its maven2 repository groupId
-    * [WICKET-2539] - PackageStringResourceLoader does not look up to superclasses
-    * [WICKET-2540] - Date Validation - message formatting of the date
-    * [WICKET-2564] - Modify wicket-devutils DebugBar so it emits valid XHTML
-    * [WICKET-2573] - Allow applications to chose not to use CGLIB proxies for @SpringBean injections
-    * [WICKET-2575] - RepeatingView's Javadoc to include newChildId() and add()
-    * [WICKET-2578] - Polish resource files for wicket 1.4.3
-    * [WICKET-2581] - French translation of Wicket-auth resources
-    * [WICKET-2590] - AjaxLazyLoadPanel callback script rendering
-
-** New Feature
-    * [WICKET-1157] - Generic internationalization for Enums
-    * [WICKET-2572] - Add capability for SpringWebApplicationFactory to create its own application context
-
-=======
->>>>>>> 6dce8c2a
 Release Notes - Wicket - Version 1.4.3
 
 ** Bug

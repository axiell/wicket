--- conflicted
+++ resolved
@@ -160,11 +160,7 @@
 			CGLibInterceptor handler = new CGLibInterceptor(type, locator);
 
 			Enhancer e = new Enhancer();
-<<<<<<< HEAD
-            e.setClassLoader(resolveClassLoader());
-=======
 			e.setClassLoader(resolveClassLoader());
->>>>>>> eafffd7d
 			e.setInterfaces(new Class[] { Serializable.class, ILazyInitProxy.class,
 					IWriteReplace.class });
 			e.setSuperclass(type);
@@ -177,18 +173,6 @@
 
 	private static ClassLoader resolveClassLoader()
 	{
-<<<<<<< HEAD
-		ClassLoader classLoader = Thread.currentThread().getContextClassLoader();
-		if (Application.exists())
-		{
-			IClassResolver classResolver = Application.get().getApplicationSettings()
-					.getClassResolver();
-			if (classResolver != null)
-			{
-				classLoader = classResolver.getClassLoader();
-			}
-		}
-=======
 		ClassLoader classLoader = null;
 		if (Application.exists())
 		{
@@ -200,7 +184,6 @@
 			classLoader = Thread.currentThread().getContextClassLoader();
 		}
 
->>>>>>> eafffd7d
 		return classLoader;
 	}
 
